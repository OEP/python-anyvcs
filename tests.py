--- conflicted
+++ resolved
@@ -1190,7 +1190,6 @@
         self.assertIsInstance(result[0].date, datetime.datetime)
         self.assertEqual('Pisgah'.encode(), result[0].line)
 
-<<<<<<< HEAD
     def test_proplist(self):
         result = self.repo.proplist(self.rev1)
         expected = sorted(['svn:log', 'svn:author', 'svn:date'])
@@ -1199,7 +1198,8 @@
     def test_proplist_path(self):
         result = self.repo.proplist(self.rev1, 'a')
         expected = []
-=======
+        self.assertEqual(expected, result)
+
     def test_compose_rev1(self):
         result = self.repo.compose_rev(self.main_branch, self.rev1)
         expected = '%s:%d' % (self.main_branch, self.rev1)
@@ -1209,7 +1209,6 @@
         rev = '%s:%d' % (self.main_branch, self.rev1)
         result = self.repo.compose_rev(self.main_branch, rev)
         expected = rev
->>>>>>> 79326383
         self.assertEqual(expected, result)
 
 
